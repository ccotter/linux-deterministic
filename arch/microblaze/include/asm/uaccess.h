--- conflicted
+++ resolved
@@ -110,7 +110,6 @@
 # define __FIXUP_SECTION	".section .discard,\"ax\"\n"
 # define __EX_TABLE_SECTION	".section .discard,\"a\"\n"
 #endif
-<<<<<<< HEAD
 
 extern unsigned long __copy_tofrom_user(void __user *to,
 		const void __user *from, unsigned long size);
@@ -164,60 +163,6 @@
 		: "=&r"(__gu_err), "=r"(__gu_val)		\
 		: "r"(__gu_ptr), "i"(-EFAULT)			\
 	);							\
-=======
-
-extern unsigned long __copy_tofrom_user(void __user *to,
-		const void __user *from, unsigned long size);
-
-/* Return: number of not copied bytes, i.e. 0 if OK or non-zero if fail. */
-static inline unsigned long __must_check __clear_user(void __user *to,
-							unsigned long n)
-{
-	/* normal memset with two words to __ex_table */
-	__asm__ __volatile__ (				\
-			"1:	sb	r0, %2, r0;"	\
-			"	addik	%0, %0, -1;"	\
-			"	bneid	%0, 1b;"	\
-			"	addik	%2, %2, 1;"	\
-			"2:			"	\
-			__EX_TABLE_SECTION		\
-			".word	1b,2b;"			\
-			".previous;"			\
-		: "=r"(n)				\
-		: "0"(n), "r"(to)
-	);
-	return n;
-}
-
-static inline unsigned long __must_check clear_user(void __user *to,
-							unsigned long n)
-{
-	might_sleep();
-	if (unlikely(!access_ok(VERIFY_WRITE, to, n)))
-		return n;
-
-	return __clear_user(to, n);
-}
-
-/* put_user and get_user macros */
-extern long __user_bad(void);
-
-#define __get_user_asm(insn, __gu_ptr, __gu_val, __gu_err)	\
-({								\
-	__asm__ __volatile__ (					\
-			"1:"	insn	" %1, %2, r0;"		\
-			"	addk	%0, r0, r0;"		\
-			"2:			"		\
-			__FIXUP_SECTION				\
-			"3:	brid	2b;"			\
-			"	addik	%0, r0, %3;"		\
-			".previous;"				\
-			__EX_TABLE_SECTION			\
-			".word	1b,3b;"				\
-			".previous;"				\
-		: "=&r"(__gu_err), "=r"(__gu_val)		\
-		: "r"(__gu_ptr), "i"(-EFAULT)			\
-	);							\
 })
 
 /**
@@ -269,26 +214,7 @@
 	}								\
 	x = (typeof(*(ptr)))__gu_val;					\
 	__gu_err;							\
->>>>>>> e40152ee
-})
-
-/**
- * get_user: - Get a simple variable from user space.
- * @x:   Variable to store result.
- * @ptr: Source address, in user space.
- *
- * Context: User context only.  This function may sleep.
- *
- * This macro copies a single simple variable from user space to kernel
- * space.  It supports simple types like char and int, but not larger
- * data types like structures or arrays.
- *
- * @ptr must have pointer-to-simple-variable type, and the result of
- * dereferencing @ptr must be assignable to @x without a cast.
- *
- * Returns zero on success, or -EFAULT on error.
- * On error, the variable @x is set to zero.
- */
+})
 
 #define __get_user(x, ptr)						\
 ({									\
@@ -313,30 +239,6 @@
 })
 
 
-<<<<<<< HEAD
-#define get_user(x, ptr)						\
-({									\
-	access_ok(VERIFY_READ, (ptr), sizeof(*(ptr)))			\
-		? __get_user((x), (ptr)) : -EFAULT;			\
-})
-
-#define __put_user_asm(insn, __gu_ptr, __gu_val, __gu_err)	\
-({								\
-	__asm__ __volatile__ (					\
-			"1:"	insn	" %1, %2, r0;"		\
-			"	addk	%0, r0, r0;"		\
-			"2:			"		\
-			__FIXUP_SECTION				\
-			"3:	brid	2b;"			\
-			"	addik	%0, r0, %3;"		\
-			".previous;"				\
-			__EX_TABLE_SECTION			\
-			".word	1b,3b;"				\
-			".previous;"				\
-		: "=&r"(__gu_err)				\
-		: "r"(__gu_val), "r"(__gu_ptr), "i"(-EFAULT)	\
-	);							\
-=======
 #define __put_user_asm(insn, __gu_ptr, __gu_val, __gu_err)	\
 ({								\
 	__asm__ __volatile__ (					\
@@ -426,45 +328,7 @@
 		__pu_err = -EFAULT;					\
 	}								\
 	__pu_err;							\
->>>>>>> e40152ee
-})
-
-#define __put_user_asm_8(__gu_ptr, __gu_val, __gu_err)		\
-({								\
-	__asm__ __volatile__ ("	lwi	%0, %1, 0;"		\
-			"1:	swi	%0, %2, 0;"		\
-			"	lwi	%0, %1, 4;"		\
-			"2:	swi	%0, %2, 4;"		\
-			"	addk	%0, r0, r0;"		\
-			"3:			"		\
-			__FIXUP_SECTION				\
-			"4:	brid	3b;"			\
-			"	addik	%0, r0, %3;"		\
-			".previous;"				\
-			__EX_TABLE_SECTION			\
-			".word	1b,4b,2b,4b;"			\
-			".previous;"				\
-		: "=&r"(__gu_err)				\
-		: "r"(&__gu_val), "r"(__gu_ptr), "i"(-EFAULT)	\
-		);						\
-})
-
-/**
- * put_user: - Write a simple value into user space.
- * @x:   Value to copy to user space.
- * @ptr: Destination address, in user space.
- *
- * Context: User context only.  This function may sleep.
- *
- * This macro copies a single simple value from kernel space to user
- * space.  It supports simple types like char and int, but not larger
- * data types like structures or arrays.
- *
- * @ptr must have pointer-to-simple-variable type, and @x must be assignable
- * to the result of dereferencing @ptr.
- *
- * Returns zero on success, or -EFAULT on error.
- */
+})
 
 #define __put_user(x, ptr)						\
 ({									\
@@ -489,23 +353,7 @@
 	__gu_err;							\
 })
 
-<<<<<<< HEAD
-#ifndef CONFIG_MMU
-
-#define put_user(x, ptr)	__put_user((x), (ptr))
-
-#else /* CONFIG_MMU */
-
-#define put_user(x, ptr)						\
-({									\
-	access_ok(VERIFY_WRITE, (ptr), sizeof(*(ptr)))			\
-		? __put_user((x), (ptr)) : -EFAULT;			\
-})
-#endif /* CONFIG_MMU */
-
-=======
-
->>>>>>> e40152ee
+
 /* copy_to_from_user */
 #define __copy_from_user(to, from, n)	\
 	__copy_tofrom_user((__force void __user *)(to), \
@@ -540,15 +388,9 @@
  * Copy a null terminated string from userspace.
  */
 extern int __strncpy_user(char *to, const char __user *from, int len);
-<<<<<<< HEAD
 
 #define __strncpy_from_user	__strncpy_user
 
-=======
-
-#define __strncpy_from_user	__strncpy_user
-
->>>>>>> e40152ee
 static inline long
 strncpy_from_user(char *dst, const char __user *src, long count)
 {
