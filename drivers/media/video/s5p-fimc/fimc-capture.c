/*
 * Samsung S5P/EXYNOS4 SoC series camera interface (camera capture) driver
 *
 * Copyright (C) 2010 - 2011 Samsung Electronics Co., Ltd.
 * Author: Sylwester Nawrocki, <s.nawrocki@samsung.com>
 *
 * This program is free software; you can redistribute it and/or modify
 * it under the terms of the GNU General Public License version 2 as
 * published by the Free Software Foundation.
 */

#include <linux/module.h>
#include <linux/kernel.h>
#include <linux/types.h>
#include <linux/errno.h>
#include <linux/bug.h>
#include <linux/interrupt.h>
#include <linux/device.h>
#include <linux/pm_runtime.h>
#include <linux/list.h>
#include <linux/slab.h>

#include <linux/videodev2.h>
#include <media/v4l2-device.h>
#include <media/v4l2-ioctl.h>
#include <media/v4l2-mem2mem.h>
#include <media/videobuf2-core.h>
#include <media/videobuf2-dma-contig.h>

#include "fimc-mdevice.h"
#include "fimc-core.h"

static int fimc_init_capture(struct fimc_dev *fimc)
{
	struct fimc_ctx *ctx = fimc->vid_cap.ctx;
	struct fimc_sensor_info *sensor;
	unsigned long flags;
	int ret = 0;

	if (fimc->pipeline.sensor == NULL || ctx == NULL)
		return -ENXIO;
	if (ctx->s_frame.fmt == NULL)
		return -EINVAL;

	sensor = v4l2_get_subdev_hostdata(fimc->pipeline.sensor);

	spin_lock_irqsave(&fimc->slock, flags);
	fimc_prepare_dma_offset(ctx, &ctx->d_frame);
	fimc_set_yuv_order(ctx);

	fimc_hw_set_camera_polarity(fimc, sensor->pdata);
	fimc_hw_set_camera_type(fimc, sensor->pdata);
	fimc_hw_set_camera_source(fimc, sensor->pdata);
	fimc_hw_set_camera_offset(fimc, &ctx->s_frame);

	ret = fimc_set_scaler_info(ctx);
	if (!ret) {
		fimc_hw_set_input_path(ctx);
		fimc_hw_set_prescaler(ctx);
		fimc_hw_set_mainscaler(ctx);
		fimc_hw_set_target_format(ctx);
		fimc_hw_set_rotation(ctx);
		fimc_hw_set_effect(ctx, false);
		fimc_hw_set_output_path(ctx);
		fimc_hw_set_out_dma(ctx);
		clear_bit(ST_CAPT_APPLY_CFG, &fimc->state);
	}
	spin_unlock_irqrestore(&fimc->slock, flags);
	return ret;
}

static int fimc_capture_state_cleanup(struct fimc_dev *fimc, bool suspend)
{
	struct fimc_vid_cap *cap = &fimc->vid_cap;
	struct fimc_vid_buffer *buf;
	unsigned long flags;
	bool streaming;

	spin_lock_irqsave(&fimc->slock, flags);
	streaming = fimc->state & (1 << ST_CAPT_ISP_STREAM);

	fimc->state &= ~(1 << ST_CAPT_RUN | 1 << ST_CAPT_SHUT |
			 1 << ST_CAPT_STREAM | 1 << ST_CAPT_ISP_STREAM);
	if (!suspend)
		fimc->state &= ~(1 << ST_CAPT_PEND | 1 << ST_CAPT_SUSPENDED);

	/* Release unused buffers */
	while (!suspend && !list_empty(&cap->pending_buf_q)) {
		buf = fimc_pending_queue_pop(cap);
		vb2_buffer_done(&buf->vb, VB2_BUF_STATE_ERROR);
	}
	/* If suspending put unused buffers onto pending queue */
	while (!list_empty(&cap->active_buf_q)) {
		buf = fimc_active_queue_pop(cap);
		if (suspend)
			fimc_pending_queue_add(cap, buf);
		else
			vb2_buffer_done(&buf->vb, VB2_BUF_STATE_ERROR);
	}
	set_bit(ST_CAPT_SUSPENDED, &fimc->state);
<<<<<<< HEAD
	spin_unlock_irqrestore(&fimc->slock, flags);

=======

	fimc_hw_reset(fimc);
	cap->buf_index = 0;

	spin_unlock_irqrestore(&fimc->slock, flags);

>>>>>>> 6350323a
	if (streaming)
		return fimc_pipeline_s_stream(fimc, 0);
	else
		return 0;
}

static int fimc_stop_capture(struct fimc_dev *fimc, bool suspend)
{
	unsigned long flags;

	if (!fimc_capture_active(fimc))
		return 0;

	spin_lock_irqsave(&fimc->slock, flags);
	set_bit(ST_CAPT_SHUT, &fimc->state);
	fimc_deactivate_capture(fimc);
	spin_unlock_irqrestore(&fimc->slock, flags);

	wait_event_timeout(fimc->irq_queue,
			   !test_bit(ST_CAPT_SHUT, &fimc->state),
			   (2*HZ/10)); /* 200 ms */
<<<<<<< HEAD

	return fimc_capture_state_cleanup(fimc, suspend);
}

/**
 * fimc_capture_config_update - apply the camera interface configuration
 *
 * To be called from within the interrupt handler with fimc.slock
 * spinlock held. It updates the camera pixel crop, rotation and
 * image flip in H/W.
 */
int fimc_capture_config_update(struct fimc_ctx *ctx)
{
	struct fimc_dev *fimc = ctx->fimc_dev;
	int ret;

	if (test_bit(ST_CAPT_APPLY_CFG, &fimc->state))
		return 0;

	spin_lock(&ctx->slock);
	fimc_hw_set_camera_offset(fimc, &ctx->s_frame);
	ret = fimc_set_scaler_info(ctx);
	if (ret == 0) {
		fimc_hw_set_prescaler(ctx);
		fimc_hw_set_mainscaler(ctx);
		fimc_hw_set_target_format(ctx);
		fimc_hw_set_rotation(ctx);
		fimc_prepare_dma_offset(ctx, &ctx->d_frame);
		fimc_hw_set_out_dma(ctx);
		set_bit(ST_CAPT_APPLY_CFG, &fimc->state);
	}
	spin_unlock(&ctx->slock);
	return ret;
}

static int start_streaming(struct vb2_queue *q, unsigned int count)
=======

	return fimc_capture_state_cleanup(fimc, suspend);
}

/**
 * fimc_capture_config_update - apply the camera interface configuration
 *
 * To be called from within the interrupt handler with fimc.slock
 * spinlock held. It updates the camera pixel crop, rotation and
 * image flip in H/W.
 */
int fimc_capture_config_update(struct fimc_ctx *ctx)
>>>>>>> 6350323a
{
	struct fimc_dev *fimc = ctx->fimc_dev;
<<<<<<< HEAD
	struct fimc_vid_cap *vid_cap = &fimc->vid_cap;
	int min_bufs;
	int ret;

	fimc_hw_reset(fimc);
	vid_cap->frame_count = 0;

	ret = fimc_init_capture(fimc);
	if (ret)
		goto error;

	set_bit(ST_CAPT_PEND, &fimc->state);

	min_bufs = fimc->vid_cap.reqbufs_count > 1 ? 2 : 1;

	if (vid_cap->active_buf_cnt >= min_bufs &&
	    !test_and_set_bit(ST_CAPT_STREAM, &fimc->state)) {
		fimc_activate_capture(ctx);
=======
	int ret;

	if (!test_bit(ST_CAPT_APPLY_CFG, &fimc->state))
		return 0;

	spin_lock(&ctx->slock);
	fimc_hw_set_camera_offset(fimc, &ctx->s_frame);
	ret = fimc_set_scaler_info(ctx);
	if (ret == 0) {
		fimc_hw_set_prescaler(ctx);
		fimc_hw_set_mainscaler(ctx);
		fimc_hw_set_target_format(ctx);
		fimc_hw_set_rotation(ctx);
		fimc_prepare_dma_offset(ctx, &ctx->d_frame);
		fimc_hw_set_out_dma(ctx);
		clear_bit(ST_CAPT_APPLY_CFG, &fimc->state);
	}
	spin_unlock(&ctx->slock);
	return ret;
}

static int start_streaming(struct vb2_queue *q, unsigned int count)
{
	struct fimc_ctx *ctx = q->drv_priv;
	struct fimc_dev *fimc = ctx->fimc_dev;
	struct fimc_vid_cap *vid_cap = &fimc->vid_cap;
	int min_bufs;
	int ret;

	vid_cap->frame_count = 0;

	ret = fimc_init_capture(fimc);
	if (ret)
		goto error;
>>>>>>> 6350323a

		if (!test_and_set_bit(ST_CAPT_ISP_STREAM, &fimc->state))
			fimc_pipeline_s_stream(fimc, 1);
	}

	min_bufs = fimc->vid_cap.reqbufs_count > 1 ? 2 : 1;

	if (vid_cap->active_buf_cnt >= min_bufs &&
	    !test_and_set_bit(ST_CAPT_STREAM, &fimc->state)) {
		fimc_activate_capture(ctx);

		if (!test_and_set_bit(ST_CAPT_ISP_STREAM, &fimc->state))
			fimc_pipeline_s_stream(fimc, 1);
	}

	return 0;
error:
	fimc_capture_state_cleanup(fimc, false);
	return ret;
}

static int stop_streaming(struct vb2_queue *q)
{
	struct fimc_ctx *ctx = q->drv_priv;
	struct fimc_dev *fimc = ctx->fimc_dev;

	if (!fimc_capture_active(fimc))
		return -EINVAL;

	return fimc_stop_capture(fimc, false);
}

int fimc_capture_suspend(struct fimc_dev *fimc)
{
	bool suspend = fimc_capture_busy(fimc);

	int ret = fimc_stop_capture(fimc, suspend);
	if (ret)
		return ret;
	return fimc_pipeline_shutdown(fimc);
}

static void buffer_queue(struct vb2_buffer *vb);

int fimc_capture_resume(struct fimc_dev *fimc)
{
	struct fimc_vid_cap *vid_cap = &fimc->vid_cap;
	struct fimc_vid_buffer *buf;
	int i;

	if (!test_and_clear_bit(ST_CAPT_SUSPENDED, &fimc->state))
		return 0;

	INIT_LIST_HEAD(&fimc->vid_cap.active_buf_q);
	vid_cap->buf_index = 0;
	fimc_pipeline_initialize(fimc, &fimc->vid_cap.vfd->entity,
				 false);
	fimc_init_capture(fimc);

	clear_bit(ST_CAPT_SUSPENDED, &fimc->state);

	for (i = 0; i < vid_cap->reqbufs_count; i++) {
		if (list_empty(&vid_cap->pending_buf_q))
			break;
		buf = fimc_pending_queue_pop(vid_cap);
		buffer_queue(&buf->vb);
	}
	return 0;

}

static unsigned int get_plane_size(struct fimc_frame *fr, unsigned int plane)
{
	if (!fr || plane >= fr->fmt->memplanes)
		return 0;
	return fr->f_width * fr->f_height * fr->fmt->depth[plane] / 8;
}

static int queue_setup(struct vb2_queue *vq,  const struct v4l2_format *pfmt,
		       unsigned int *num_buffers, unsigned int *num_planes,
		       unsigned int sizes[], void *allocators[])
{
	struct fimc_ctx *ctx = vq->drv_priv;
	struct fimc_fmt *fmt = ctx->d_frame.fmt;
	int i;

	if (!fmt)
		return -EINVAL;

	*num_planes = fmt->memplanes;

	for (i = 0; i < fmt->memplanes; i++) {
		sizes[i] = get_plane_size(&ctx->d_frame, i);
		allocators[i] = ctx->fimc_dev->alloc_ctx;
	}

	return 0;
}

static int buffer_prepare(struct vb2_buffer *vb)
{
	struct vb2_queue *vq = vb->vb2_queue;
	struct fimc_ctx *ctx = vq->drv_priv;
	int i;

	if (ctx->d_frame.fmt == NULL)
		return -EINVAL;

	for (i = 0; i < ctx->d_frame.fmt->memplanes; i++) {
		unsigned long size = ctx->d_frame.payload[i];

		if (vb2_plane_size(vb, i) < size) {
			v4l2_err(ctx->fimc_dev->vid_cap.vfd,
				 "User buffer too small (%ld < %ld)\n",
				 vb2_plane_size(vb, i), size);
			return -EINVAL;
		}
		vb2_set_plane_payload(vb, i, size);
	}

	return 0;
}

static void buffer_queue(struct vb2_buffer *vb)
{
	struct fimc_vid_buffer *buf
		= container_of(vb, struct fimc_vid_buffer, vb);
	struct fimc_ctx *ctx = vb2_get_drv_priv(vb->vb2_queue);
	struct fimc_dev *fimc = ctx->fimc_dev;
	struct fimc_vid_cap *vid_cap = &fimc->vid_cap;
	unsigned long flags;
	int min_bufs;

	spin_lock_irqsave(&fimc->slock, flags);
	fimc_prepare_addr(ctx, &buf->vb, &ctx->d_frame, &buf->paddr);

	if (!test_bit(ST_CAPT_SUSPENDED, &fimc->state) &&
	    !test_bit(ST_CAPT_STREAM, &fimc->state) &&
	    vid_cap->active_buf_cnt < FIMC_MAX_OUT_BUFS) {
		/* Setup the buffer directly for processing. */
		int buf_id = (vid_cap->reqbufs_count == 1) ? -1 :
				vid_cap->buf_index;

		fimc_hw_set_output_addr(fimc, &buf->paddr, buf_id);
		buf->index = vid_cap->buf_index;
		fimc_active_queue_add(vid_cap, buf);

		if (++vid_cap->buf_index >= FIMC_MAX_OUT_BUFS)
			vid_cap->buf_index = 0;
	} else {
		fimc_pending_queue_add(vid_cap, buf);
	}

	min_bufs = vid_cap->reqbufs_count > 1 ? 2 : 1;


	if (vb2_is_streaming(&vid_cap->vbq) &&
	    vid_cap->active_buf_cnt >= min_bufs &&
	    !test_and_set_bit(ST_CAPT_STREAM, &fimc->state)) {
		fimc_activate_capture(ctx);
		spin_unlock_irqrestore(&fimc->slock, flags);

		if (!test_and_set_bit(ST_CAPT_ISP_STREAM, &fimc->state))
			fimc_pipeline_s_stream(fimc, 1);
		return;
	}
	spin_unlock_irqrestore(&fimc->slock, flags);
}

static void fimc_lock(struct vb2_queue *vq)
{
	struct fimc_ctx *ctx = vb2_get_drv_priv(vq);
	mutex_lock(&ctx->fimc_dev->lock);
}

static void fimc_unlock(struct vb2_queue *vq)
{
	struct fimc_ctx *ctx = vb2_get_drv_priv(vq);
	mutex_unlock(&ctx->fimc_dev->lock);
}

static struct vb2_ops fimc_capture_qops = {
	.queue_setup		= queue_setup,
	.buf_prepare		= buffer_prepare,
	.buf_queue		= buffer_queue,
	.wait_prepare		= fimc_unlock,
	.wait_finish		= fimc_lock,
	.start_streaming	= start_streaming,
	.stop_streaming		= stop_streaming,
};

/**
 * fimc_capture_ctrls_create - initialize the control handler
 * Initialize the capture video node control handler and fill it
 * with the FIMC controls. Inherit any sensor's controls if the
 * 'user_subdev_api' flag is false (default behaviour).
 * This function need to be called with the graph mutex held.
 */
int fimc_capture_ctrls_create(struct fimc_dev *fimc)
{
	struct fimc_vid_cap *vid_cap = &fimc->vid_cap;
	int ret;

	if (WARN_ON(vid_cap->ctx == NULL))
		return -ENXIO;
	if (vid_cap->ctx->ctrls_rdy)
		return 0;

	ret = fimc_ctrls_create(vid_cap->ctx);
	if (ret || vid_cap->user_subdev_api)
		return ret;

	return v4l2_ctrl_add_handler(&vid_cap->ctx->ctrl_handler,
				    fimc->pipeline.sensor->ctrl_handler);
}

static int fimc_capture_set_default_format(struct fimc_dev *fimc);

static int fimc_capture_open(struct file *file)
{
	struct fimc_dev *fimc = video_drvdata(file);
	int ret = v4l2_fh_open(file);

	if (ret)
		return ret;

	dbg("pid: %d, state: 0x%lx", task_pid_nr(current), fimc->state);

	/* Return if the corresponding video mem2mem node is already opened. */
	if (fimc_m2m_active(fimc))
		return -EBUSY;

	set_bit(ST_CAPT_BUSY, &fimc->state);
	pm_runtime_get_sync(&fimc->pdev->dev);

	if (++fimc->vid_cap.refcnt == 1) {
		ret = fimc_pipeline_initialize(fimc,
			       &fimc->vid_cap.vfd->entity, true);
		if (ret < 0) {
			dev_err(&fimc->pdev->dev,
				"Video pipeline initialization failed\n");
			pm_runtime_put_sync(&fimc->pdev->dev);
			fimc->vid_cap.refcnt--;
			v4l2_fh_release(file);
			clear_bit(ST_CAPT_BUSY, &fimc->state);
			return ret;
		}
		ret = fimc_capture_ctrls_create(fimc);

		if (!ret && !fimc->vid_cap.user_subdev_api)
			ret = fimc_capture_set_default_format(fimc);
	}
	return ret;
}

static int fimc_capture_close(struct file *file)
{
	struct fimc_dev *fimc = video_drvdata(file);

	dbg("pid: %d, state: 0x%lx", task_pid_nr(current), fimc->state);

	if (--fimc->vid_cap.refcnt == 0) {
		clear_bit(ST_CAPT_BUSY, &fimc->state);
		fimc_stop_capture(fimc, false);
		fimc_pipeline_shutdown(fimc);
		clear_bit(ST_CAPT_SUSPENDED, &fimc->state);
	}

	pm_runtime_put(&fimc->pdev->dev);

	if (fimc->vid_cap.refcnt == 0) {
		vb2_queue_release(&fimc->vid_cap.vbq);
		fimc_ctrls_delete(fimc->vid_cap.ctx);
	}
	return v4l2_fh_release(file);
}

static unsigned int fimc_capture_poll(struct file *file,
				      struct poll_table_struct *wait)
{
	struct fimc_dev *fimc = video_drvdata(file);

	return vb2_poll(&fimc->vid_cap.vbq, file, wait);
}

static int fimc_capture_mmap(struct file *file, struct vm_area_struct *vma)
{
	struct fimc_dev *fimc = video_drvdata(file);

	return vb2_mmap(&fimc->vid_cap.vbq, vma);
}

static const struct v4l2_file_operations fimc_capture_fops = {
	.owner		= THIS_MODULE,
	.open		= fimc_capture_open,
	.release	= fimc_capture_close,
	.poll		= fimc_capture_poll,
	.unlocked_ioctl	= video_ioctl2,
	.mmap		= fimc_capture_mmap,
};

/*
 * Format and crop negotiation helpers
 */

static struct fimc_fmt *fimc_capture_try_format(struct fimc_ctx *ctx,
						u32 *width, u32 *height,
						u32 *code, u32 *fourcc, int pad)
{
	bool rotation = ctx->rotation == 90 || ctx->rotation == 270;
	struct fimc_dev *fimc = ctx->fimc_dev;
	struct samsung_fimc_variant *var = fimc->variant;
	struct fimc_pix_limit *pl = var->pix_limit;
	struct fimc_frame *dst = &ctx->d_frame;
	u32 depth, min_w, max_w, min_h, align_h = 3;
	u32 mask = FMT_FLAGS_CAM;
	struct fimc_fmt *ffmt;

	/* Color conversion from/to JPEG is not supported */
	if (code && ctx->s_frame.fmt && pad == FIMC_SD_PAD_SOURCE &&
	    fimc_fmt_is_jpeg(ctx->s_frame.fmt->color))
		*code = V4L2_MBUS_FMT_JPEG_1X8;

	if (fourcc && *fourcc != V4L2_PIX_FMT_JPEG && pad != FIMC_SD_PAD_SINK)
		mask |= FMT_FLAGS_M2M;

	ffmt = fimc_find_format(fourcc, code, mask, 0);
	if (WARN_ON(!ffmt))
		return NULL;
	if (code)
		*code = ffmt->mbus_code;
	if (fourcc)
		*fourcc = ffmt->fourcc;

	if (pad == FIMC_SD_PAD_SINK) {
		max_w = fimc_fmt_is_jpeg(ffmt->color) ?
			pl->scaler_dis_w : pl->scaler_en_w;
		/* Apply the camera input interface pixel constraints */
		v4l_bound_align_image(width, max_t(u32, *width, 32), max_w, 4,
				      height, max_t(u32, *height, 32),
				      FIMC_CAMIF_MAX_HEIGHT,
				      fimc_fmt_is_jpeg(ffmt->color) ? 3 : 1,
				      0);
		return ffmt;
	}
	/* Can't scale or crop in transparent (JPEG) transfer mode */
	if (fimc_fmt_is_jpeg(ffmt->color)) {
		*width  = ctx->s_frame.f_width;
		*height = ctx->s_frame.f_height;
		return ffmt;
	}
	/* Apply the scaler and the output DMA constraints */
	max_w = rotation ? pl->out_rot_en_w : pl->out_rot_dis_w;
	min_w = ctx->state & FIMC_DST_CROP ? dst->width : var->min_out_pixsize;
	min_h = ctx->state & FIMC_DST_CROP ? dst->height : var->min_out_pixsize;
<<<<<<< HEAD
	if (fimc->id == 1 && var->pix_hoff)
=======
	if (var->min_vsize_align == 1 && !rotation)
>>>>>>> 6350323a
		align_h = fimc_fmt_is_rgb(ffmt->color) ? 0 : 1;

	depth = fimc_get_format_depth(ffmt);
	v4l_bound_align_image(width, min_w, max_w,
			      ffs(var->min_out_pixsize) - 1,
			      height, min_h, FIMC_CAMIF_MAX_HEIGHT,
			      align_h,
			      64/(ALIGN(depth, 8)));

	dbg("pad%d: code: 0x%x, %dx%d. dst fmt: %dx%d",
	    pad, code ? *code : 0, *width, *height,
	    dst->f_width, dst->f_height);

	return ffmt;
}

static void fimc_capture_try_crop(struct fimc_ctx *ctx, struct v4l2_rect *r,
				  int pad)
{
	bool rotate = ctx->rotation == 90 || ctx->rotation == 270;
	struct fimc_dev *fimc = ctx->fimc_dev;
	struct samsung_fimc_variant *var = fimc->variant;
	struct fimc_pix_limit *pl = var->pix_limit;
	struct fimc_frame *sink = &ctx->s_frame;
	u32 max_w, max_h, min_w = 0, min_h = 0, min_sz;
	u32 align_sz = 0, align_h = 4;
	u32 max_sc_h, max_sc_v;

	/* In JPEG transparent transfer mode cropping is not supported */
	if (fimc_fmt_is_jpeg(ctx->d_frame.fmt->color)) {
		r->width  = sink->f_width;
		r->height = sink->f_height;
		r->left   = r->top = 0;
		return;
	}
	if (pad == FIMC_SD_PAD_SOURCE) {
		if (ctx->rotation != 90 && ctx->rotation != 270)
			align_h = 1;
		max_sc_h = min(SCALER_MAX_HRATIO, 1 << (ffs(sink->width) - 3));
		max_sc_v = min(SCALER_MAX_VRATIO, 1 << (ffs(sink->height) - 1));
		min_sz = var->min_out_pixsize;
	} else {
		u32 depth = fimc_get_format_depth(sink->fmt);
		align_sz = 64/ALIGN(depth, 8);
		min_sz = var->min_inp_pixsize;
		min_w = min_h = min_sz;
		max_sc_h = max_sc_v = 1;
	}
	/*
	 * For the crop rectangle at source pad the following constraints
	 * must be met:
	 * - it must fit in the sink pad format rectangle (f_width/f_height);
	 * - maximum downscaling ratio is 64;
	 * - maximum crop size depends if the rotator is used or not;
	 * - the sink pad format width/height must be 4 multiple of the
	 *   prescaler ratios determined by sink pad size and source pad crop,
	 *   the prescaler ratio is returned by fimc_get_scaler_factor().
	 */
	max_w = min_t(u32,
		      rotate ? pl->out_rot_en_w : pl->out_rot_dis_w,
		      rotate ? sink->f_height : sink->f_width);
	max_h = min_t(u32, FIMC_CAMIF_MAX_HEIGHT, sink->f_height);
	if (pad == FIMC_SD_PAD_SOURCE) {
		min_w = min_t(u32, max_w, sink->f_width / max_sc_h);
		min_h = min_t(u32, max_h, sink->f_height / max_sc_v);
		if (rotate) {
			swap(max_sc_h, max_sc_v);
			swap(min_w, min_h);
		}
	}
	v4l_bound_align_image(&r->width, min_w, max_w, ffs(min_sz) - 1,
			      &r->height, min_h, max_h, align_h,
			      align_sz);
	/* Adjust left/top if cropping rectangle is out of bounds */
	r->left = clamp_t(u32, r->left, 0, sink->f_width - r->width);
	r->top  = clamp_t(u32, r->top, 0, sink->f_height - r->height);
	r->left = round_down(r->left, var->hor_offs_align);

	dbg("pad%d: (%d,%d)/%dx%d, sink fmt: %dx%d",
	    pad, r->left, r->top, r->width, r->height,
	    sink->f_width, sink->f_height);
}

/*
 * The video node ioctl operations
 */
static int fimc_vidioc_querycap_capture(struct file *file, void *priv,
					struct v4l2_capability *cap)
{
	struct fimc_dev *fimc = video_drvdata(file);

	strncpy(cap->driver, fimc->pdev->name, sizeof(cap->driver) - 1);
	strncpy(cap->card, fimc->pdev->name, sizeof(cap->card) - 1);
	cap->bus_info[0] = 0;
	cap->capabilities = V4L2_CAP_STREAMING | V4L2_CAP_VIDEO_CAPTURE_MPLANE;

	return 0;
}

static int fimc_cap_enum_fmt_mplane(struct file *file, void *priv,
				    struct v4l2_fmtdesc *f)
{
	struct fimc_fmt *fmt;

	fmt = fimc_find_format(NULL, NULL, FMT_FLAGS_CAM | FMT_FLAGS_M2M,
			       f->index);
	if (!fmt)
		return -EINVAL;
	strncpy(f->description, fmt->name, sizeof(f->description) - 1);
	f->pixelformat = fmt->fourcc;
	if (fmt->fourcc == V4L2_MBUS_FMT_JPEG_1X8)
		f->flags |= V4L2_FMT_FLAG_COMPRESSED;
	return 0;
}

/**
 * fimc_pipeline_try_format - negotiate and/or set formats at pipeline
 *                            elements
 * @ctx: FIMC capture context
 * @tfmt: media bus format to try/set on subdevs
 * @fmt_id: fimc pixel format id corresponding to returned @tfmt (output)
 * @set: true to set format on subdevs, false to try only
 */
static int fimc_pipeline_try_format(struct fimc_ctx *ctx,
				    struct v4l2_mbus_framefmt *tfmt,
				    struct fimc_fmt **fmt_id,
				    bool set)
{
	struct fimc_dev *fimc = ctx->fimc_dev;
	struct v4l2_subdev *sd = fimc->pipeline.sensor;
	struct v4l2_subdev *csis = fimc->pipeline.csis;
	struct v4l2_subdev_format sfmt;
	struct v4l2_mbus_framefmt *mf = &sfmt.format;
	struct fimc_fmt *ffmt = NULL;
	int ret, i = 0;

	if (WARN_ON(!sd || !tfmt))
		return -EINVAL;

	memset(&sfmt, 0, sizeof(sfmt));
	sfmt.format = *tfmt;

	sfmt.which = set ? V4L2_SUBDEV_FORMAT_ACTIVE : V4L2_SUBDEV_FORMAT_TRY;
	while (1) {
		ffmt = fimc_find_format(NULL, mf->code != 0 ? &mf->code : NULL,
					FMT_FLAGS_CAM, i++);
		if (ffmt == NULL) {
			/*
			 * Notify user-space if common pixel code for
			 * host and sensor does not exist.
			 */
			return -EINVAL;
		}
		mf->code = tfmt->code = ffmt->mbus_code;

		ret = v4l2_subdev_call(sd, pad, set_fmt, NULL, &sfmt);
		if (ret)
			return ret;
		if (mf->code != tfmt->code) {
			mf->code = 0;
			continue;
		}
		if (mf->width != tfmt->width || mf->width != tfmt->width) {
			u32 fcc = ffmt->fourcc;
			tfmt->width  = mf->width;
			tfmt->height = mf->height;
			ffmt = fimc_capture_try_format(ctx,
					       &tfmt->width, &tfmt->height,
					       NULL, &fcc, FIMC_SD_PAD_SOURCE);
			if (ffmt && ffmt->mbus_code)
				mf->code = ffmt->mbus_code;
			if (mf->width != tfmt->width || mf->width != tfmt->width)
				continue;
			tfmt->code = mf->code;
		}
		if (csis)
			ret = v4l2_subdev_call(csis, pad, set_fmt, NULL, &sfmt);

		if (mf->code == tfmt->code &&
		    mf->width == tfmt->width && mf->width == tfmt->width)
			break;
	}

	if (fmt_id && ffmt)
		*fmt_id = ffmt;
	*tfmt = *mf;

	dbg("code: 0x%x, %dx%d, %p", mf->code, mf->width, mf->height, ffmt);
	return 0;
}

static int fimc_cap_g_fmt_mplane(struct file *file, void *fh,
				 struct v4l2_format *f)
{
	struct fimc_dev *fimc = video_drvdata(file);
	struct fimc_ctx *ctx = fimc->vid_cap.ctx;

	if (f->type != V4L2_BUF_TYPE_VIDEO_CAPTURE_MPLANE)
		return -EINVAL;

	return fimc_fill_format(&ctx->d_frame, f);
}

static int fimc_cap_try_fmt_mplane(struct file *file, void *fh,
				   struct v4l2_format *f)
{
	struct v4l2_pix_format_mplane *pix = &f->fmt.pix_mp;
	struct fimc_dev *fimc = video_drvdata(file);
	struct fimc_ctx *ctx = fimc->vid_cap.ctx;
	struct v4l2_mbus_framefmt mf;
	struct fimc_fmt *ffmt = NULL;

	if (f->type != V4L2_BUF_TYPE_VIDEO_CAPTURE_MPLANE)
		return -EINVAL;

	if (pix->pixelformat == V4L2_PIX_FMT_JPEG) {
		fimc_capture_try_format(ctx, &pix->width, &pix->height,
					NULL, &pix->pixelformat,
					FIMC_SD_PAD_SINK);
		ctx->s_frame.f_width  = pix->width;
		ctx->s_frame.f_height = pix->height;
	}
	ffmt = fimc_capture_try_format(ctx, &pix->width, &pix->height,
				       NULL, &pix->pixelformat,
				       FIMC_SD_PAD_SOURCE);
	if (!ffmt)
		return -EINVAL;

	if (!fimc->vid_cap.user_subdev_api) {
		mf.width  = pix->width;
		mf.height = pix->height;
		mf.code   = ffmt->mbus_code;
		fimc_md_graph_lock(fimc);
		fimc_pipeline_try_format(ctx, &mf, &ffmt, false);
		fimc_md_graph_unlock(fimc);

		pix->width	 = mf.width;
		pix->height	 = mf.height;
		if (ffmt)
			pix->pixelformat = ffmt->fourcc;
	}

	fimc_adjust_mplane_format(ffmt, pix->width, pix->height, pix);
	return 0;
}

static void fimc_capture_mark_jpeg_xfer(struct fimc_ctx *ctx, bool jpeg)
{
	ctx->scaler.enabled = !jpeg;
	fimc_ctrls_activate(ctx, !jpeg);

	if (jpeg)
		set_bit(ST_CAPT_JPEG, &ctx->fimc_dev->state);
	else
		clear_bit(ST_CAPT_JPEG, &ctx->fimc_dev->state);
}

static int fimc_capture_set_format(struct fimc_dev *fimc, struct v4l2_format *f)
{
	struct fimc_ctx *ctx = fimc->vid_cap.ctx;
	struct v4l2_pix_format_mplane *pix = &f->fmt.pix_mp;
	struct v4l2_mbus_framefmt *mf = &fimc->vid_cap.mf;
	struct fimc_frame *ff = &ctx->d_frame;
	struct fimc_fmt *s_fmt = NULL;
	int ret, i;

	if (f->type != V4L2_BUF_TYPE_VIDEO_CAPTURE_MPLANE)
		return -EINVAL;
	if (vb2_is_busy(&fimc->vid_cap.vbq))
		return -EBUSY;

	/* Pre-configure format at camera interface input, for JPEG only */
	if (pix->pixelformat == V4L2_PIX_FMT_JPEG) {
		fimc_capture_try_format(ctx, &pix->width, &pix->height,
					NULL, &pix->pixelformat,
					FIMC_SD_PAD_SINK);
		ctx->s_frame.f_width  = pix->width;
		ctx->s_frame.f_height = pix->height;
	}
	/* Try the format at the scaler and the DMA output */
	ff->fmt = fimc_capture_try_format(ctx, &pix->width, &pix->height,
					  NULL, &pix->pixelformat,
					  FIMC_SD_PAD_SOURCE);
	if (!ff->fmt)
		return -EINVAL;
	/* Try to match format at the host and the sensor */
	if (!fimc->vid_cap.user_subdev_api) {
		mf->code   = ff->fmt->mbus_code;
		mf->width  = pix->width;
		mf->height = pix->height;

		fimc_md_graph_lock(fimc);
		ret = fimc_pipeline_try_format(ctx, mf, &s_fmt, true);
		fimc_md_graph_unlock(fimc);
		if (ret)
			return ret;
		pix->width  = mf->width;
		pix->height = mf->height;
	}
	fimc_adjust_mplane_format(ff->fmt, pix->width, pix->height, pix);
	for (i = 0; i < ff->fmt->colplanes; i++)
		ff->payload[i] =
			(pix->width * pix->height * ff->fmt->depth[i]) / 8;

	set_frame_bounds(ff, pix->width, pix->height);
	/* Reset the composition rectangle if not yet configured */
	if (!(ctx->state & FIMC_DST_CROP))
		set_frame_crop(ff, 0, 0, pix->width, pix->height);

	fimc_capture_mark_jpeg_xfer(ctx, fimc_fmt_is_jpeg(ff->fmt->color));

	/* Reset cropping and set format at the camera interface input */
	if (!fimc->vid_cap.user_subdev_api) {
		ctx->s_frame.fmt = s_fmt;
		set_frame_bounds(&ctx->s_frame, pix->width, pix->height);
		set_frame_crop(&ctx->s_frame, 0, 0, pix->width, pix->height);
	}

	return ret;
}

static int fimc_cap_s_fmt_mplane(struct file *file, void *priv,
				 struct v4l2_format *f)
{
	struct fimc_dev *fimc = video_drvdata(file);

	return fimc_capture_set_format(fimc, f);
}

static int fimc_cap_enum_input(struct file *file, void *priv,
			       struct v4l2_input *i)
{
	struct fimc_dev *fimc = video_drvdata(file);
	struct v4l2_subdev *sd = fimc->pipeline.sensor;

	if (i->index != 0)
		return -EINVAL;

	i->type = V4L2_INPUT_TYPE_CAMERA;
	if (sd)
		strlcpy(i->name, sd->name, sizeof(i->name));
	return 0;
}

static int fimc_cap_s_input(struct file *file, void *priv, unsigned int i)
{
	return i == 0 ? i : -EINVAL;
}

static int fimc_cap_g_input(struct file *file, void *priv, unsigned int *i)
{
	*i = 0;
	return 0;
}

/**
 * fimc_pipeline_validate - check for formats inconsistencies
 *                          between source and sink pad of each link
 *
 * Return 0 if all formats match or -EPIPE otherwise.
 */
static int fimc_pipeline_validate(struct fimc_dev *fimc)
{
	struct v4l2_subdev_format sink_fmt, src_fmt;
	struct fimc_vid_cap *vid_cap = &fimc->vid_cap;
	struct v4l2_subdev *sd;
	struct media_pad *pad;
	int ret;

	/* Start with the video capture node pad */
	pad = media_entity_remote_source(&vid_cap->vd_pad);
	if (pad == NULL)
		return -EPIPE;
	/* FIMC.{N} subdevice */
	sd = media_entity_to_v4l2_subdev(pad->entity);

	while (1) {
		/* Retrieve format at the sink pad */
		pad = &sd->entity.pads[0];
		if (!(pad->flags & MEDIA_PAD_FL_SINK))
			break;
		/* Don't call FIMC subdev operation to avoid nested locking */
		if (sd == fimc->vid_cap.subdev) {
			struct fimc_frame *ff = &vid_cap->ctx->s_frame;
			sink_fmt.format.width = ff->f_width;
			sink_fmt.format.height = ff->f_height;
			sink_fmt.format.code = ff->fmt ? ff->fmt->mbus_code : 0;
		} else {
			sink_fmt.pad = pad->index;
			sink_fmt.which = V4L2_SUBDEV_FORMAT_ACTIVE;
			ret = v4l2_subdev_call(sd, pad, get_fmt, NULL, &sink_fmt);
			if (ret < 0 && ret != -ENOIOCTLCMD)
				return -EPIPE;
		}
		/* Retrieve format at the source pad */
		pad = media_entity_remote_source(pad);
		if (pad == NULL ||
		    media_entity_type(pad->entity) != MEDIA_ENT_T_V4L2_SUBDEV)
			break;

		sd = media_entity_to_v4l2_subdev(pad->entity);
		src_fmt.pad = pad->index;
		src_fmt.which = V4L2_SUBDEV_FORMAT_ACTIVE;
		ret = v4l2_subdev_call(sd, pad, get_fmt, NULL, &src_fmt);
		if (ret < 0 && ret != -ENOIOCTLCMD)
			return -EPIPE;

		if (src_fmt.format.width != sink_fmt.format.width ||
		    src_fmt.format.height != sink_fmt.format.height ||
		    src_fmt.format.code != sink_fmt.format.code)
			return -EPIPE;
	}
	return 0;
}

static int fimc_cap_streamon(struct file *file, void *priv,
			     enum v4l2_buf_type type)
{
	struct fimc_dev *fimc = video_drvdata(file);
	struct fimc_pipeline *p = &fimc->pipeline;
	int ret;

	if (fimc_capture_active(fimc))
		return -EBUSY;

	media_entity_pipeline_start(&p->sensor->entity, p->pipe);

	if (fimc->vid_cap.user_subdev_api) {
		ret = fimc_pipeline_validate(fimc);
		if (ret)
			return ret;
	}
	return vb2_streamon(&fimc->vid_cap.vbq, type);
}

static int fimc_cap_streamoff(struct file *file, void *priv,
			    enum v4l2_buf_type type)
{
	struct fimc_dev *fimc = video_drvdata(file);
	struct v4l2_subdev *sd = fimc->pipeline.sensor;
	int ret;

	ret = vb2_streamoff(&fimc->vid_cap.vbq, type);
	if (ret == 0)
		media_entity_pipeline_stop(&sd->entity);
	return ret;
}

static int fimc_cap_reqbufs(struct file *file, void *priv,
			    struct v4l2_requestbuffers *reqbufs)
{
	struct fimc_dev *fimc = video_drvdata(file);
	int ret = vb2_reqbufs(&fimc->vid_cap.vbq, reqbufs);

	if (!ret)
		fimc->vid_cap.reqbufs_count = reqbufs->count;
	return ret;
}

static int fimc_cap_querybuf(struct file *file, void *priv,
			   struct v4l2_buffer *buf)
{
	struct fimc_dev *fimc = video_drvdata(file);

	return vb2_querybuf(&fimc->vid_cap.vbq, buf);
}

static int fimc_cap_qbuf(struct file *file, void *priv,
			  struct v4l2_buffer *buf)
{
	struct fimc_dev *fimc = video_drvdata(file);

	return vb2_qbuf(&fimc->vid_cap.vbq, buf);
}

static int fimc_cap_dqbuf(struct file *file, void *priv,
			   struct v4l2_buffer *buf)
{
	struct fimc_dev *fimc = video_drvdata(file);

	return vb2_dqbuf(&fimc->vid_cap.vbq, buf, file->f_flags & O_NONBLOCK);
}

static int fimc_cap_cropcap(struct file *file, void *fh,
			    struct v4l2_cropcap *cr)
{
	struct fimc_dev *fimc = video_drvdata(file);
	struct fimc_frame *f = &fimc->vid_cap.ctx->s_frame;

	if (cr->type != V4L2_BUF_TYPE_VIDEO_CAPTURE_MPLANE)
		return -EINVAL;

	cr->bounds.left		= 0;
	cr->bounds.top		= 0;
	cr->bounds.width	= f->o_width;
	cr->bounds.height	= f->o_height;
	cr->defrect		= cr->bounds;

	return 0;
}

static int fimc_cap_g_crop(struct file *file, void *fh, struct v4l2_crop *cr)
{
	struct fimc_dev *fimc = video_drvdata(file);
	struct fimc_frame *f = &fimc->vid_cap.ctx->s_frame;

	cr->c.left	= f->offs_h;
	cr->c.top	= f->offs_v;
	cr->c.width	= f->width;
	cr->c.height	= f->height;

	return 0;
}

static int fimc_cap_s_crop(struct file *file, void *fh, struct v4l2_crop *cr)
{
	struct fimc_dev *fimc = video_drvdata(file);
	struct fimc_ctx *ctx = fimc->vid_cap.ctx;
	struct fimc_frame *ff;
	unsigned long flags;

	fimc_capture_try_crop(ctx, &cr->c, FIMC_SD_PAD_SINK);
	ff = &ctx->s_frame;

	spin_lock_irqsave(&fimc->slock, flags);
	set_frame_crop(ff, cr->c.left, cr->c.top, cr->c.width, cr->c.height);
	set_bit(ST_CAPT_APPLY_CFG, &fimc->state);
	spin_unlock_irqrestore(&fimc->slock, flags);

	return 0;
}

static const struct v4l2_ioctl_ops fimc_capture_ioctl_ops = {
	.vidioc_querycap		= fimc_vidioc_querycap_capture,

	.vidioc_enum_fmt_vid_cap_mplane	= fimc_cap_enum_fmt_mplane,
	.vidioc_try_fmt_vid_cap_mplane	= fimc_cap_try_fmt_mplane,
	.vidioc_s_fmt_vid_cap_mplane	= fimc_cap_s_fmt_mplane,
	.vidioc_g_fmt_vid_cap_mplane	= fimc_cap_g_fmt_mplane,

	.vidioc_reqbufs			= fimc_cap_reqbufs,
	.vidioc_querybuf		= fimc_cap_querybuf,

	.vidioc_qbuf			= fimc_cap_qbuf,
	.vidioc_dqbuf			= fimc_cap_dqbuf,

	.vidioc_streamon		= fimc_cap_streamon,
	.vidioc_streamoff		= fimc_cap_streamoff,

	.vidioc_g_crop			= fimc_cap_g_crop,
	.vidioc_s_crop			= fimc_cap_s_crop,
	.vidioc_cropcap			= fimc_cap_cropcap,

	.vidioc_enum_input		= fimc_cap_enum_input,
	.vidioc_s_input			= fimc_cap_s_input,
	.vidioc_g_input			= fimc_cap_g_input,
};

/* Capture subdev media entity operations */
static int fimc_link_setup(struct media_entity *entity,
			   const struct media_pad *local,
			   const struct media_pad *remote, u32 flags)
{
	struct v4l2_subdev *sd = media_entity_to_v4l2_subdev(entity);
	struct fimc_dev *fimc = v4l2_get_subdevdata(sd);

	if (media_entity_type(remote->entity) != MEDIA_ENT_T_V4L2_SUBDEV)
		return -EINVAL;

	if (WARN_ON(fimc == NULL))
		return 0;

	dbg("%s --> %s, flags: 0x%x. input: 0x%x",
	    local->entity->name, remote->entity->name, flags,
	    fimc->vid_cap.input);

	if (flags & MEDIA_LNK_FL_ENABLED) {
		if (fimc->vid_cap.input != 0)
			return -EBUSY;
		fimc->vid_cap.input = sd->grp_id;
		return 0;
	}

	fimc->vid_cap.input = 0;
	return 0;
}

static const struct media_entity_operations fimc_sd_media_ops = {
	.link_setup = fimc_link_setup,
};

/**
 * fimc_sensor_notify - v4l2_device notification from a sensor subdev
 * @sd: pointer to a subdev generating the notification
 * @notification: the notification type, must be S5P_FIMC_TX_END_NOTIFY
 * @arg: pointer to an u32 type integer that stores the frame payload value
 *
 * The End Of Frame notification sent by sensor subdev in its still capture
 * mode. If there is only a single VSYNC generated by the sensor at the
 * beginning of a frame transmission, FIMC does not issue the LastIrq
 * (end of frame) interrupt. And this notification is used to complete the
 * frame capture and returning a buffer to user-space. Subdev drivers should
 * call this notification from their last 'End of frame capture' interrupt.
 */
void fimc_sensor_notify(struct v4l2_subdev *sd, unsigned int notification,
			void *arg)
{
	struct fimc_sensor_info	*sensor;
	struct fimc_vid_buffer *buf;
	struct fimc_md *fmd;
	struct fimc_dev *fimc;
	unsigned long flags;

	if (sd == NULL)
		return;

	sensor = v4l2_get_subdev_hostdata(sd);
	fmd = entity_to_fimc_mdev(&sd->entity);

	spin_lock_irqsave(&fmd->slock, flags);
	fimc = sensor ? sensor->host : NULL;

	if (fimc && arg && notification == S5P_FIMC_TX_END_NOTIFY &&
	    test_bit(ST_CAPT_PEND, &fimc->state)) {
		unsigned long irq_flags;
		spin_lock_irqsave(&fimc->slock, irq_flags);
		if (!list_empty(&fimc->vid_cap.active_buf_q)) {
			buf = list_entry(fimc->vid_cap.active_buf_q.next,
					 struct fimc_vid_buffer, list);
			vb2_set_plane_payload(&buf->vb, 0, *((u32 *)arg));
		}
		fimc_capture_irq_handler(fimc, true);
		fimc_deactivate_capture(fimc);
		spin_unlock_irqrestore(&fimc->slock, irq_flags);
	}
	spin_unlock_irqrestore(&fmd->slock, flags);
}

static int fimc_subdev_enum_mbus_code(struct v4l2_subdev *sd,
				      struct v4l2_subdev_fh *fh,
				      struct v4l2_subdev_mbus_code_enum *code)
{
	struct fimc_fmt *fmt;

	fmt = fimc_find_format(NULL, NULL, FMT_FLAGS_CAM, code->index);
	if (!fmt)
		return -EINVAL;
	code->code = fmt->mbus_code;
	return 0;
}

static int fimc_subdev_get_fmt(struct v4l2_subdev *sd,
			       struct v4l2_subdev_fh *fh,
			       struct v4l2_subdev_format *fmt)
{
	struct fimc_dev *fimc = v4l2_get_subdevdata(sd);
	struct fimc_ctx *ctx = fimc->vid_cap.ctx;
	struct v4l2_mbus_framefmt *mf;
	struct fimc_frame *ff;

	if (fmt->which == V4L2_SUBDEV_FORMAT_TRY) {
		mf = v4l2_subdev_get_try_format(fh, fmt->pad);
		fmt->format = *mf;
		return 0;
	}
	mf = &fmt->format;
	mf->colorspace = V4L2_COLORSPACE_JPEG;
	ff = fmt->pad == FIMC_SD_PAD_SINK ? &ctx->s_frame : &ctx->d_frame;

	mutex_lock(&fimc->lock);
	/* The pixel code is same on both input and output pad */
	if (!WARN_ON(ctx->s_frame.fmt == NULL))
		mf->code = ctx->s_frame.fmt->mbus_code;
	mf->width  = ff->f_width;
	mf->height = ff->f_height;
	mutex_unlock(&fimc->lock);

	return 0;
}

static int fimc_subdev_set_fmt(struct v4l2_subdev *sd,
			       struct v4l2_subdev_fh *fh,
			       struct v4l2_subdev_format *fmt)
{
	struct fimc_dev *fimc = v4l2_get_subdevdata(sd);
	struct v4l2_mbus_framefmt *mf = &fmt->format;
	struct fimc_ctx *ctx = fimc->vid_cap.ctx;
	struct fimc_frame *ff;
	struct fimc_fmt *ffmt;

	dbg("pad%d: code: 0x%x, %dx%d",
	    fmt->pad, mf->code, mf->width, mf->height);

	if (fmt->pad == FIMC_SD_PAD_SOURCE &&
	    vb2_is_busy(&fimc->vid_cap.vbq))
		return -EBUSY;

	mutex_lock(&fimc->lock);
	ffmt = fimc_capture_try_format(ctx, &mf->width, &mf->height,
				       &mf->code, NULL, fmt->pad);
	mutex_unlock(&fimc->lock);
	mf->colorspace = V4L2_COLORSPACE_JPEG;

	if (fmt->which == V4L2_SUBDEV_FORMAT_TRY) {
		mf = v4l2_subdev_get_try_format(fh, fmt->pad);
		*mf = fmt->format;
		return 0;
	}
	fimc_capture_mark_jpeg_xfer(ctx, fimc_fmt_is_jpeg(ffmt->color));

	ff = fmt->pad == FIMC_SD_PAD_SINK ?
		&ctx->s_frame : &ctx->d_frame;

	mutex_lock(&fimc->lock);
	set_frame_bounds(ff, mf->width, mf->height);
<<<<<<< HEAD
=======
	fimc->vid_cap.mf = *mf;
>>>>>>> 6350323a
	ff->fmt = ffmt;

	/* Reset the crop rectangle if required. */
	if (!(fmt->pad == FIMC_SD_PAD_SOURCE && (ctx->state & FIMC_DST_CROP)))
		set_frame_crop(ff, 0, 0, mf->width, mf->height);

	if (fmt->pad == FIMC_SD_PAD_SINK)
		ctx->state &= ~FIMC_DST_CROP;
	mutex_unlock(&fimc->lock);
	return 0;
}

static int fimc_subdev_get_crop(struct v4l2_subdev *sd,
				struct v4l2_subdev_fh *fh,
				struct v4l2_subdev_crop *crop)
{
	struct fimc_dev *fimc = v4l2_get_subdevdata(sd);
	struct fimc_ctx *ctx = fimc->vid_cap.ctx;
	struct v4l2_rect *r = &crop->rect;
	struct fimc_frame *ff;

	if (crop->which == V4L2_SUBDEV_FORMAT_TRY) {
		crop->rect = *v4l2_subdev_get_try_crop(fh, crop->pad);
		return 0;
	}
	ff = crop->pad == FIMC_SD_PAD_SINK ?
		&ctx->s_frame : &ctx->d_frame;

	mutex_lock(&fimc->lock);
	r->left	  = ff->offs_h;
	r->top	  = ff->offs_v;
	r->width  = ff->width;
	r->height = ff->height;
	mutex_unlock(&fimc->lock);

	dbg("ff:%p, pad%d: l:%d, t:%d, %dx%d, f_w: %d, f_h: %d",
	    ff, crop->pad, r->left, r->top, r->width, r->height,
	    ff->f_width, ff->f_height);

	return 0;
}

static int fimc_subdev_set_crop(struct v4l2_subdev *sd,
				struct v4l2_subdev_fh *fh,
				struct v4l2_subdev_crop *crop)
{
	struct fimc_dev *fimc = v4l2_get_subdevdata(sd);
	struct fimc_ctx *ctx = fimc->vid_cap.ctx;
	struct v4l2_rect *r = &crop->rect;
	struct fimc_frame *ff;
	unsigned long flags;

	dbg("(%d,%d)/%dx%d", r->left, r->top, r->width, r->height);

	ff = crop->pad == FIMC_SD_PAD_SOURCE ?
		&ctx->d_frame : &ctx->s_frame;

	mutex_lock(&fimc->lock);
	fimc_capture_try_crop(ctx, r, crop->pad);

	if (crop->which == V4L2_SUBDEV_FORMAT_TRY) {
		mutex_lock(&fimc->lock);
		*v4l2_subdev_get_try_crop(fh, crop->pad) = *r;
		return 0;
	}
	spin_lock_irqsave(&fimc->slock, flags);
	set_frame_crop(ff, r->left, r->top, r->width, r->height);
	if (crop->pad == FIMC_SD_PAD_SOURCE)
		ctx->state |= FIMC_DST_CROP;

	set_bit(ST_CAPT_APPLY_CFG, &fimc->state);
	spin_unlock_irqrestore(&fimc->slock, flags);

	dbg("pad%d: (%d,%d)/%dx%d", crop->pad, r->left, r->top,
	    r->width, r->height);

	mutex_unlock(&fimc->lock);
	return 0;
}

static struct v4l2_subdev_pad_ops fimc_subdev_pad_ops = {
	.enum_mbus_code = fimc_subdev_enum_mbus_code,
	.get_fmt = fimc_subdev_get_fmt,
	.set_fmt = fimc_subdev_set_fmt,
	.get_crop = fimc_subdev_get_crop,
	.set_crop = fimc_subdev_set_crop,
};

static struct v4l2_subdev_ops fimc_subdev_ops = {
	.pad = &fimc_subdev_pad_ops,
};

static int fimc_create_capture_subdev(struct fimc_dev *fimc,
				      struct v4l2_device *v4l2_dev)
{
	struct v4l2_subdev *sd;
	int ret;

	sd = kzalloc(sizeof(*sd), GFP_KERNEL);
	if (!sd)
		return -ENOMEM;

	v4l2_subdev_init(sd, &fimc_subdev_ops);
	sd->flags = V4L2_SUBDEV_FL_HAS_DEVNODE;
	snprintf(sd->name, sizeof(sd->name), "FIMC.%d", fimc->pdev->id);

	fimc->vid_cap.sd_pads[FIMC_SD_PAD_SINK].flags = MEDIA_PAD_FL_SINK;
	fimc->vid_cap.sd_pads[FIMC_SD_PAD_SOURCE].flags = MEDIA_PAD_FL_SOURCE;
	ret = media_entity_init(&sd->entity, FIMC_SD_PADS_NUM,
				fimc->vid_cap.sd_pads, 0);
	if (ret)
		goto me_err;
	ret = v4l2_device_register_subdev(v4l2_dev, sd);
	if (ret)
		goto sd_err;

	fimc->vid_cap.subdev = sd;
	v4l2_set_subdevdata(sd, fimc);
	sd->entity.ops = &fimc_sd_media_ops;
	return 0;
sd_err:
	media_entity_cleanup(&sd->entity);
me_err:
	kfree(sd);
	return ret;
}

static void fimc_destroy_capture_subdev(struct fimc_dev *fimc)
{
	struct v4l2_subdev *sd = fimc->vid_cap.subdev;

	if (!sd)
		return;
	media_entity_cleanup(&sd->entity);
	v4l2_device_unregister_subdev(sd);
	kfree(sd);
<<<<<<< HEAD
	sd = NULL;
=======
	fimc->vid_cap.subdev = NULL;
>>>>>>> 6350323a
}

/* Set default format at the sensor and host interface */
static int fimc_capture_set_default_format(struct fimc_dev *fimc)
{
	struct v4l2_format fmt = {
		.type = V4L2_BUF_TYPE_VIDEO_CAPTURE_MPLANE,
		.fmt.pix_mp = {
			.width		= 640,
			.height		= 480,
			.pixelformat	= V4L2_PIX_FMT_YUYV,
			.field		= V4L2_FIELD_NONE,
			.colorspace	= V4L2_COLORSPACE_JPEG,
		},
	};

	return fimc_capture_set_format(fimc, &fmt);
}

/* fimc->lock must be already initialized */
int fimc_register_capture_device(struct fimc_dev *fimc,
				 struct v4l2_device *v4l2_dev)
{
	struct video_device *vfd;
	struct fimc_vid_cap *vid_cap;
	struct fimc_ctx *ctx;
	struct vb2_queue *q;
	int ret = -ENOMEM;

	ctx = kzalloc(sizeof *ctx, GFP_KERNEL);
	if (!ctx)
		return -ENOMEM;

	ctx->fimc_dev	 = fimc;
	ctx->in_path	 = FIMC_CAMERA;
	ctx->out_path	 = FIMC_DMA;
	ctx->state	 = FIMC_CTX_CAP;
	ctx->s_frame.fmt = fimc_find_format(NULL, NULL, FMT_FLAGS_CAM, 0);
	ctx->d_frame.fmt = fimc_find_format(NULL, NULL, FMT_FLAGS_CAM, 0);

	vfd = video_device_alloc();
	if (!vfd) {
		v4l2_err(v4l2_dev, "Failed to allocate video device\n");
		goto err_vd_alloc;
	}

	snprintf(vfd->name, sizeof(vfd->name), "%s.capture",
		 dev_name(&fimc->pdev->dev));

	vfd->fops	= &fimc_capture_fops;
	vfd->ioctl_ops	= &fimc_capture_ioctl_ops;
	vfd->v4l2_dev	= v4l2_dev;
	vfd->minor	= -1;
	vfd->release	= video_device_release;
	vfd->lock	= &fimc->lock;
	video_set_drvdata(vfd, fimc);

	vid_cap = &fimc->vid_cap;
	vid_cap->vfd = vfd;
	vid_cap->active_buf_cnt = 0;
	vid_cap->reqbufs_count  = 0;
	vid_cap->refcnt = 0;

	INIT_LIST_HEAD(&vid_cap->pending_buf_q);
	INIT_LIST_HEAD(&vid_cap->active_buf_q);
	spin_lock_init(&ctx->slock);
	vid_cap->ctx = ctx;

	q = &fimc->vid_cap.vbq;
	memset(q, 0, sizeof(*q));
	q->type = V4L2_BUF_TYPE_VIDEO_CAPTURE_MPLANE;
	q->io_modes = VB2_MMAP | VB2_USERPTR;
	q->drv_priv = fimc->vid_cap.ctx;
	q->ops = &fimc_capture_qops;
	q->mem_ops = &vb2_dma_contig_memops;
	q->buf_struct_size = sizeof(struct fimc_vid_buffer);

	vb2_queue_init(q);

	fimc->vid_cap.vd_pad.flags = MEDIA_PAD_FL_SINK;
	ret = media_entity_init(&vfd->entity, 1, &fimc->vid_cap.vd_pad, 0);
	if (ret)
		goto err_ent;
	ret = fimc_create_capture_subdev(fimc, v4l2_dev);
	if (ret)
		goto err_sd_reg;

	vfd->ctrl_handler = &ctx->ctrl_handler;
	return 0;

err_sd_reg:
	media_entity_cleanup(&vfd->entity);
err_ent:
	video_device_release(vfd);
err_vd_alloc:
	kfree(ctx);
	return ret;
}

void fimc_unregister_capture_device(struct fimc_dev *fimc)
{
	struct video_device *vfd = fimc->vid_cap.vfd;

	if (vfd) {
		media_entity_cleanup(&vfd->entity);
		/* Can also be called if video device was
		   not registered */
		video_unregister_device(vfd);
	}
	fimc_destroy_capture_subdev(fimc);
	kfree(fimc->vid_cap.ctx);
	fimc->vid_cap.ctx = NULL;
}<|MERGE_RESOLUTION|>--- conflicted
+++ resolved
@@ -98,17 +98,12 @@
 			vb2_buffer_done(&buf->vb, VB2_BUF_STATE_ERROR);
 	}
 	set_bit(ST_CAPT_SUSPENDED, &fimc->state);
-<<<<<<< HEAD
-	spin_unlock_irqrestore(&fimc->slock, flags);
-
-=======
 
 	fimc_hw_reset(fimc);
 	cap->buf_index = 0;
 
 	spin_unlock_irqrestore(&fimc->slock, flags);
 
->>>>>>> 6350323a
 	if (streaming)
 		return fimc_pipeline_s_stream(fimc, 0);
 	else
@@ -130,7 +125,6 @@
 	wait_event_timeout(fimc->irq_queue,
 			   !test_bit(ST_CAPT_SHUT, &fimc->state),
 			   (2*HZ/10)); /* 200 ms */
-<<<<<<< HEAD
 
 	return fimc_capture_state_cleanup(fimc, suspend);
 }
@@ -145,64 +139,6 @@
 int fimc_capture_config_update(struct fimc_ctx *ctx)
 {
 	struct fimc_dev *fimc = ctx->fimc_dev;
-	int ret;
-
-	if (test_bit(ST_CAPT_APPLY_CFG, &fimc->state))
-		return 0;
-
-	spin_lock(&ctx->slock);
-	fimc_hw_set_camera_offset(fimc, &ctx->s_frame);
-	ret = fimc_set_scaler_info(ctx);
-	if (ret == 0) {
-		fimc_hw_set_prescaler(ctx);
-		fimc_hw_set_mainscaler(ctx);
-		fimc_hw_set_target_format(ctx);
-		fimc_hw_set_rotation(ctx);
-		fimc_prepare_dma_offset(ctx, &ctx->d_frame);
-		fimc_hw_set_out_dma(ctx);
-		set_bit(ST_CAPT_APPLY_CFG, &fimc->state);
-	}
-	spin_unlock(&ctx->slock);
-	return ret;
-}
-
-static int start_streaming(struct vb2_queue *q, unsigned int count)
-=======
-
-	return fimc_capture_state_cleanup(fimc, suspend);
-}
-
-/**
- * fimc_capture_config_update - apply the camera interface configuration
- *
- * To be called from within the interrupt handler with fimc.slock
- * spinlock held. It updates the camera pixel crop, rotation and
- * image flip in H/W.
- */
-int fimc_capture_config_update(struct fimc_ctx *ctx)
->>>>>>> 6350323a
-{
-	struct fimc_dev *fimc = ctx->fimc_dev;
-<<<<<<< HEAD
-	struct fimc_vid_cap *vid_cap = &fimc->vid_cap;
-	int min_bufs;
-	int ret;
-
-	fimc_hw_reset(fimc);
-	vid_cap->frame_count = 0;
-
-	ret = fimc_init_capture(fimc);
-	if (ret)
-		goto error;
-
-	set_bit(ST_CAPT_PEND, &fimc->state);
-
-	min_bufs = fimc->vid_cap.reqbufs_count > 1 ? 2 : 1;
-
-	if (vid_cap->active_buf_cnt >= min_bufs &&
-	    !test_and_set_bit(ST_CAPT_STREAM, &fimc->state)) {
-		fimc_activate_capture(ctx);
-=======
 	int ret;
 
 	if (!test_bit(ST_CAPT_APPLY_CFG, &fimc->state))
@@ -237,11 +173,8 @@
 	ret = fimc_init_capture(fimc);
 	if (ret)
 		goto error;
->>>>>>> 6350323a
-
-		if (!test_and_set_bit(ST_CAPT_ISP_STREAM, &fimc->state))
-			fimc_pipeline_s_stream(fimc, 1);
-	}
+
+	set_bit(ST_CAPT_PEND, &fimc->state);
 
 	min_bufs = fimc->vid_cap.reqbufs_count > 1 ? 2 : 1;
 
@@ -593,11 +526,7 @@
 	max_w = rotation ? pl->out_rot_en_w : pl->out_rot_dis_w;
 	min_w = ctx->state & FIMC_DST_CROP ? dst->width : var->min_out_pixsize;
 	min_h = ctx->state & FIMC_DST_CROP ? dst->height : var->min_out_pixsize;
-<<<<<<< HEAD
-	if (fimc->id == 1 && var->pix_hoff)
-=======
 	if (var->min_vsize_align == 1 && !rotation)
->>>>>>> 6350323a
 		align_h = fimc_fmt_is_rgb(ffmt->color) ? 0 : 1;
 
 	depth = fimc_get_format_depth(ffmt);
@@ -1313,10 +1242,7 @@
 
 	mutex_lock(&fimc->lock);
 	set_frame_bounds(ff, mf->width, mf->height);
-<<<<<<< HEAD
-=======
 	fimc->vid_cap.mf = *mf;
->>>>>>> 6350323a
 	ff->fmt = ffmt;
 
 	/* Reset the crop rectangle if required. */
@@ -1453,11 +1379,7 @@
 	media_entity_cleanup(&sd->entity);
 	v4l2_device_unregister_subdev(sd);
 	kfree(sd);
-<<<<<<< HEAD
-	sd = NULL;
-=======
 	fimc->vid_cap.subdev = NULL;
->>>>>>> 6350323a
 }
 
 /* Set default format at the sensor and host interface */
